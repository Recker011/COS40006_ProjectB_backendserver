--- conflicted
+++ resolved
@@ -42,10 +42,10 @@
 
 // Import article routes
 const articleRoutes = require('./routes/articles');
-const userRoutes = require('./routes/users');
 
 // Import tag routes
 const tagRoutes = require('./routes/tags');
+const userRoutes = require('./routes/users');
 
 // health endpoint: returns server uptime + DB status
 api.get("/health", async (req, res) => {
@@ -80,7 +80,9 @@
 // Mount article routes
 api.use('/articles', articleRoutes);
 
-<<<<<<< HEAD
+// Mount tag routes
+api.use('/tags', tagRoutes);
+
 // Mount user routes
 api.use('/users', userRoutes);
 
@@ -98,10 +100,6 @@
     res.json({ ok: true, output: stdout });
   });
 });
-=======
-// Mount tag routes
-api.use('/tags', tagRoutes);
->>>>>>> 59755a6b
 
 
 // 404 handler for unknown routes
