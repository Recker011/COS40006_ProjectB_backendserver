## **Endpoint List**

### **1. User Management Endpoints**

**Currently available:**
- `POST /api/auth/login` ✅

**Additions:**
- `POST /api/auth/register` - User registration with email/password✅
- `POST /api/auth/logout` - Logout (blacklist token or clear session)✅(Goofy asf because client side token validation, but its fine because this endpoint is needed for the sake of completeness)
- `GET /api/auth/profile` - Get current user profile ✅
- `PUT /api/auth/profile` - Update user profile (display_name)✅
- `PUT /api/auth/password` - Change password ✅
- `GET /api/users` - List all users (admin only) ✅
- `GET /api/users/:id` - Get specific user details (admin/editor) ✅
- `PUT /api/users/:id` - Update user (admin only) ✅
- `PUT /api/users/:id/activate` - Activate/deactivate user (admin only) ✅
- `DELETE /api/users/:id` - Soft delete user (admin only) ✅
- `GET /api/users/stats` - User statistics (total, by role, active) ✅

### **2. Enhanced Article Management**

**Currently available:**
- `GET /api/articles` ✅
- `GET /api/articles/:id` ✅
- `POST /api/articles` ✅
- `PUT /api/articles/:id` ✅
- `DELETE /api/articles/:id` ✅

**Additions:**
- `GET /api/articles/drafts` - List draft articles (author/admin/editor)
- `GET /api/articles/hidden` - List hidden articles (admin/editor)
- `PUT /api/articles/:id/status` - Change article status (draft/published/hidden)
- `POST /api/articles/:id/duplicate` - Duplicate article
- `GET /api/articles/:id/translations` - Get all translations for an article
- `POST /api/articles/:id/translations` - Add new translation
- `PUT /api/articles/:id/translations/:lang` - Update specific language translation
- `DELETE /api/articles/:id/translations/:lang` - Delete translation
- `GET /api/articles/by-author/:userId` - Articles by specific author
- `GET /api/articles/recent` - Recent articles (last 7/30 days)
- `GET /api/articles/popular` - Most viewed articles (if tracking views)
- `GET /api/articles/stats` - Article statistics

### **3. Category Management**

**Additions:**
- `GET /api/categories` - List all categories
- `GET /api/categories/:id` - Get specific category
- `POST /api/categories` - Create new category (admin/editor)
- `PUT /api/categories/:id` - Update category (admin/editor)
- `DELETE /api/categories/:id` - Delete category (admin/editor)
- `GET /api/categories/:id/articles` - Articles in specific category
- `GET /api/categories/stats` - Category statistics (article count per category)

### **4. Tag Management**

**Additions:**
- `GET /api/tags` - List all tags✅
- `GET /api/tags/:id` - Get specific tag✅
- `POST /api/tags` - Create new tag (admin/editor)✅
- `PUT /api/tags/:id` - Update tag (admin/editor)
- `DELETE /api/tags/:id` - Delete tag (admin/editor)
<<<<<<< HEAD
=======
- `GET /api/tags/:id/articles` - Articles with specific tag
- `GET /api/tags/popular` - Most used tags
- `PUT /api/tags/:id` - Update tag (admin/editor)✅
- `DELETE /api/tags/:id` - Delete tag (admin/editor)✅
>>>>>>> f48549b5
- `GET /api/tags/:id/articles` - Articles with specific tag ✅
- `GET /api/tags/popular` - Most used tags ✅
- `GET /api/tags/search` - Search tags by name
- `GET /api/tags/stats` - Tag statistics

### **5. Media Asset Management**

**Additions:**
- `GET /api/media` - List all media assets
- `GET /api/media/:id` - Get specific media asset
- `POST /api/media` - Upload/create media asset
- `PUT /api/media/:id` - Update media metadata
- `DELETE /api/media/:id` - Delete media asset
- `GET /api/media/by-type/:type` - Filter by type (image/video)
- `GET /api/media/orphaned` - Media not linked to articles
- `GET /api/media/stats` - Media statistics

### **6. Search & Analytics**

**Additions:**
- `GET /api/search` - Global search across articles, categories, tags
- `GET /api/search/suggestions` - Search suggestions/autocomplete
- `POST /api/analytics/view` - Track article views
- `GET /api/analytics/articles/:id` - Article analytics
- `GET /api/analytics/dashboard` - Overall platform analytics
- `GET /api/analytics/trends` - Content trends

### **7. System Administration**

**Additions:**
- `GET /api/admin/stats` - System statistics
- `GET /api/admin/users/inactive` - Inactive users
- `GET /api/admin/content/orphaned` - Orphaned content
- `POST /api/admin/cleanup` - Clean up orphaned data
- `GET /api/admin/activity` - Recent system activity
- `POST /api/admin/backup` - Trigger data backup
- `GET /api/admin/health/detailed` - Detailed system health

### **8. Content Organization**

**Additions:**
- `GET /api/content/featured` - Featured content
- `GET /api/content/trending` - Trending content
- `GET /api/content/related/:id` - Related articles
- `GET /api/content/sitemap` - Site structure for SEO
- `GET /api/content/feed` - RSS/JSON feed
- `GET /api/content/timeline` - Content timeline

### **9. Multilingual Support**

**Additions:**
- `GET /api/languages` - Available languages
- `GET /api/translations/missing` - Articles missing translations
- `GET /api/translations/status` - Translation completion status

### **10. Utility & Maintenance**

**Currently available:**
- `GET /api/health` ✅
- `DELETE /api/articles` ✅
- `POST /api/articles/clear` ✅

**Additions:**
- `GET /api/status` - Detailed system status
- `POST /api/cache/clear` - Clear application cache
- `GET /api/version` - API version information
- `POST /api/maintenance/on` - Enable maintenance mode
- `POST /api/maintenance/off` - Disable maintenance mode

## **Implementation Priority Recommendations**

### **High Priority (Core Functionality):**
1. User registration and profile management
2. Category management (CRUD operations)
3. Tag management (CRUD operations)
4. Media asset management
5. Enhanced article status management

### **Medium Priority (Enhanced Features):**
1. Search and analytics endpoints
2. Content organization features
3. System administration tools
4. Multilingual support enhancements

### **Low Priority (Nice to Have):**
1. Advanced analytics
2. Content recommendations
3. Backup and maintenance utilities
4. SEO-related endpoints

All these endpoints can be implemented using the existing database schema without any modifications. The schema is well-designed with proper relationships and supports multilingual content, role-based access control, and comprehensive content management.<|MERGE_RESOLUTION|>--- conflicted
+++ resolved
@@ -60,13 +60,12 @@
 - `POST /api/tags` - Create new tag (admin/editor)✅
 - `PUT /api/tags/:id` - Update tag (admin/editor)
 - `DELETE /api/tags/:id` - Delete tag (admin/editor)
-<<<<<<< HEAD
-=======
 - `GET /api/tags/:id/articles` - Articles with specific tag
 - `GET /api/tags/popular` - Most used tags
 - `PUT /api/tags/:id` - Update tag (admin/editor)✅
 - `DELETE /api/tags/:id` - Delete tag (admin/editor)✅
->>>>>>> f48549b5
+- `GET /api/tags/:id/articles` - Articles with specific tag ✅
+- `GET /api/tags/popular` - Most used tags ✅
 - `GET /api/tags/:id/articles` - Articles with specific tag ✅
 - `GET /api/tags/popular` - Most used tags ✅
 - `GET /api/tags/search` - Search tags by name
