--- conflicted
+++ resolved
@@ -58,17 +58,14 @@
 - `GET /api/tags` - List all tags✅
 - `GET /api/tags/:id` - Get specific tag✅
 - `POST /api/tags` - Create new tag (admin/editor)✅
-- `PUT /api/tags/:id` - Update tag (admin/editor)✅
-- `DELETE /api/tags/:id` - Delete tag (admin/editor)✅
-<<<<<<< HEAD
+- `PUT /api/tags/:id` - Update tag (admin/editor)✅✅
+- `DELETE /api/tags/:id` - Delete tag (admin/editor)✅✅
 - `GET /api/tags/:id/articles` - Articles with specific tag
 - `GET /api/tags/popular` - Most used tags
 - `PUT /api/tags/:id` - Update tag (admin/editor)✅
 - `DELETE /api/tags/:id` - Delete tag (admin/editor)✅
 - `GET /api/tags/:id/articles` - Articles with specific tag ✅
 - `GET /api/tags/popular` - Most used tags ✅
-=======
->>>>>>> c5e73908
 - `GET /api/tags/:id/articles` - Articles with specific tag ✅
 - `GET /api/tags/popular` - Most used tags ✅
 - `GET /api/tags/search` - Search tags by name
